--- conflicted
+++ resolved
@@ -12,29 +12,15 @@
 
 /// Errors that may be returned by the Template program.
 #[derive(Clone, Debug, Eq, Error, FromPrimitive, PartialEq)]
-<<<<<<< HEAD
-pub enum AudiusRewardError {
-    #[error("Incorect reward manager")]
-    IncorectRewardManager,
+pub enum AudiusProgramError {
+    /// Wrong sender account 
+    #[error("Incorect sender account")]
+    IncorectSenderAccount,
+    
+    /// Wrong manager account 
     #[error("Incorect account manager")]
     IncorectManagerAccount,
-    #[error("Incorect sender account")]
-    IncorectSenderAccount,
-}
-impl From<AudiusRewardError> for ProgramError {
-    fn from(e: AudiusRewardError) -> Self {
-        ProgramError::Custom(e as u32)
-    }
-}
-impl<T> DecodeError<T> for AudiusRewardError {
-    fn type_of() -> &'static str {
-        "AudiusRewardError"
-    }
-}
 
-impl PrintProgramError for AudiusRewardError {
-=======
-pub enum AudiusProgramError {
     /// Wrong reward manager key
     #[error("Wrong reward manager key")]
     WrongRewardManagerKey,
@@ -75,7 +61,6 @@
 }
 
 impl PrintProgramError for AudiusProgramError {
->>>>>>> 318ed011
     fn print<E>(&self)
     where
         E: 'static + std::error::Error + DecodeError<E> + PrintProgramError + FromPrimitive,
