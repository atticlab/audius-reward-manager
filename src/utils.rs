#![allow(missing_docs)]

use crate::{
    error::{to_audius_program_error, AudiusProgramError},
    instruction::Transfer,
    processor::SENDER_SEED_PREFIX,
    state::SenderAccount,
};
use borsh::BorshDeserialize;
use solana_program::{
    account_info::AccountInfo,
    entrypoint::ProgramResult,
    instruction::Instruction,
    program::invoke_signed,
    program_error::ProgramError,
    program_pack::IsInitialized,
    pubkey::{Pubkey, PubkeyError},
    secp256k1_program, system_instruction, sysvar,
};
use std::convert::TryInto;

/// Represent compressed ethereum pubkey
pub type EthereumAddress = [u8; 20];

/// Base PDA related with some mint
pub struct Base {
    pub address: Pubkey,
    pub seed: u8,
}

/// Derived account related with some Base and Ethereum address
pub struct Derived {
    pub address: Pubkey,
    pub seed: String,
}

/// Base with related
pub struct AddressPair {
    pub base: Base,
    pub derive: Derived,
}

/// Macro to check if program is owner for pointed accounts
#[macro_export]
macro_rules! is_owner {
    (
        $program_id:expr,
        $($account:expr),+
    )
    => {
        {
            $(
                if *$account.owner != $program_id {
                    return Err(ProgramError::IncorrectProgramId);
                }
            )+


            std::result::Result::<(),ProgramError>::Ok(())
        }
    }
}

/// Return `Base` account with seed and corresponding derive
/// with seed
pub fn get_address_pair(
    program_id: &Pubkey,
    reward_manager: &Pubkey,
<<<<<<< HEAD
    seeds: &[&[u8]],
) -> Result<AddressPair, PubkeyError> {
    let (base_pk, base_seed) = get_base_address(program_id, reward_manager);
    let (derived_pk, derive_seed) =
        get_derived_address(program_id, &base_pk.clone(), seeds.concat().as_ref())?;
=======
    seed: Vec<u8>,
) -> Result<AddressPair, PubkeyError> {
    let (base_pk, base_seed) = get_base_address(program_id, reward_manager);
    let (derived_pk, derive_seed) =
        get_derived_address(program_id, &base_pk.clone(), seed.as_ref())?;
>>>>>>> 0612f15e
    Ok(AddressPair {
        base: Base {
            address: base_pk,
            seed: base_seed,
        },
        derive: Derived {
            address: derived_pk,
            seed: derive_seed,
        },
    })
}

/// Return PDA(that named `Base`) corresponding to specific `reward manager`
/// and it bump seed
pub fn get_base_address(program_id: &Pubkey, reward_manager: &Pubkey) -> (Pubkey, u8) {
    Pubkey::find_program_address(&[&reward_manager.to_bytes()[..32]], program_id)
}

/// Return derived token account address corresponding to specific
/// ethereum account and it seed
pub fn get_derived_address(
    program_id: &Pubkey,
    base: &Pubkey,
    seeds: &[u8],
) -> Result<(Pubkey, String), PubkeyError> {
    let eseed = bs58::encode(seeds).into_string();
    Pubkey::create_with_seed(&base, eseed.as_str(), program_id).map(|i| (i, eseed))
}

/// Transfer tokens with program address
#[allow(clippy::too_many_arguments)]
pub fn token_transfer<'a>(
    program_id: &Pubkey,
    reward_manager: &Pubkey,
    source: &AccountInfo<'a>,
    destination: &AccountInfo<'a>,
    authority: &AccountInfo<'a>,
    amount: u64,
) -> ProgramResult {
    let bump_seed = get_base_address(program_id, reward_manager).1;

    let authority_signature_seeds = [&reward_manager.to_bytes()[..32], &[bump_seed]];
    let signers = &[&authority_signature_seeds[..]];

    let tx = spl_token::instruction::transfer(
        &spl_token::id(),
        source.key,
        destination.key,
        authority.key,
        &[&authority.key],
        amount,
    )?;
    invoke_signed(
        &tx,
        &[source.clone(), destination.clone(), authority.clone()],
        signers,
    )
}

/// Create account with seed signed
#[allow(clippy::too_many_arguments)]
pub fn create_account_with_seed<'a>(
    program_id: &Pubkey,
    funder: &AccountInfo<'a>,
    account_to_create: &AccountInfo<'a>,
    base: &AccountInfo<'a>,
    reward_manager: &Pubkey,
    seeds: &[&[u8]],
    required_lamports: u64,
    space: u64,
    owner: &Pubkey,
) -> ProgramResult {
    let bump_seed = get_base_address(program_id, reward_manager).1;

    let signature = &[&reward_manager.to_bytes()[..32], &[bump_seed]];
    invoke_signed(
        &system_instruction::create_account_with_seed(
            &funder.key,
            &account_to_create.key,
            &base.key,
            &bs58::encode(seeds.concat()).into_string(),
            required_lamports,
            space,
            owner,
        ),
        &[funder.clone(), account_to_create.clone(), base.clone()],
        &[signature],
    )
}

pub fn get_secp_instructions(
    index_current_instruction: u16,
    necessary_instructions_count: usize,
    instruction_info: &AccountInfo,
) -> Result<Vec<Instruction>, AudiusProgramError> {
    let mut secp_instructions: Vec<Instruction> = Vec::new();

    for ind in 0..index_current_instruction {
        let instruction = sysvar::instructions::load_instruction_at(
            ind as usize,
            &instruction_info.data.borrow(),
        )
        .map_err(to_audius_program_error)?;

        if instruction.program_id == secp256k1_program::id() {
            secp_instructions.push(instruction);
        }
    }

    if secp_instructions.len() != necessary_instructions_count {
        return Err(AudiusProgramError::Secp256InstructionMissing);
    }

    Ok(secp_instructions)
}

pub fn get_eth_addresses<'a>(
    program_id: &Pubkey,
    reward_manager_key: &Pubkey,
    senders: Vec<&AccountInfo<'a>>,
) -> Result<Vec<EthereumAddress>, ProgramError> {
    let mut senders_eth_addresses: Vec<EthereumAddress> = Vec::new();

    for sender in senders {
        let sender_data = SenderAccount::try_from_slice(&sender.data.borrow())?;
        if !sender_data.is_initialized() {
            return Err(ProgramError::UninitializedAccount);
        }

<<<<<<< HEAD
        let generated_sender_key = get_address_pair(
            program_id,
            reward_manager_key,
            &[
                SENDER_SEED_PREFIX.as_ref(),
                sender_data.eth_address.as_ref(),
            ],
=======
        is_owner!(*program_id, sender)?;

        let generated_sender_key = get_address_pair(
            program_id,
            reward_manager_key,
            [
                sender_data.eth_address.as_ref(),
                SENDER_SEED_PREFIX.as_ref(),
            ].concat(),
>>>>>>> 0612f15e
        )?;
        if generated_sender_key.derive.address != *sender.key {
            return Err(ProgramError::InvalidSeeds);
        }
        if senders_eth_addresses.contains(&sender_data.eth_address) {
            return Err(AudiusProgramError::RepeatedSenders.into());
        }
        senders_eth_addresses.push(sender_data.eth_address);
    }

    Ok(senders_eth_addresses)
}

pub fn get_signer_from_secp_instruction(secp_instruction_data: Vec<u8>) -> EthereumAddress {
    let eth_address_offset = 12;
    let instruction_signer =
        secp_instruction_data[eth_address_offset..eth_address_offset + 20].to_vec();
    let instruction_signer: EthereumAddress = instruction_signer.as_slice().try_into().unwrap();
    instruction_signer
}

pub fn validate_eth_signature(
    expected_message: &[u8],
    secp_instruction_data: Vec<u8>,
) -> Result<(), ProgramError> {
    //NOTE: meta (12) + address (20) + signature (65) = 97
    let message_data_offset = 97;
    let instruction_message = secp_instruction_data[message_data_offset..].to_vec();
    if instruction_message != *expected_message {
        return Err(AudiusProgramError::SignatureVerificationFailed.into());
    }

    Ok(())
}

pub trait VerifierFn = FnOnce(Vec<Instruction>, Vec<EthereumAddress>) -> ProgramResult;

pub fn build_verify_secp_transfer(
    bot_oracle: EthereumAddress,
    transfer_data: Transfer,
<<<<<<< HEAD
) -> impl VerifierFn {
    return Box::new(
        move |instructions: Vec<Instruction>, signers: Vec<EthereumAddress>| {
            let mut successful_verifications = 0;
=======
) -> Result<(), ProgramError> {
    let mut successful_verifications = 0;

    let bot_oracle_message = [
        transfer_data.eth_recipient.as_ref(),
        b"_",
        transfer_data.amount.to_le_bytes().as_ref(),
        b"_",
        transfer_data.id.as_ref(),
    ].concat();

    let senders_message = [
        transfer_data.eth_recipient.as_ref(),
        b"_",
        transfer_data.amount.to_le_bytes().as_ref(),
        b"_",
        transfer_data.id.as_ref(),
        b"_",
        bot_oracle_eth_address.as_ref(),
    ].concat();

    for instruction in secp_instructions {
        let eth_signer = get_signer_from_secp_instruction(instruction.data.clone());
        if eth_signer == bot_oracle_eth_address {
            validate_eth_signature(bot_oracle_message.as_ref(), instruction.data.clone())?;
            successful_verifications += 1;
        }
        if senders_eth_addresses.contains(&eth_signer) && eth_signer != bot_oracle_eth_address {
            validate_eth_signature(senders_message.as_ref(), instruction.data)?;
            successful_verifications += 1;
        }
    }
>>>>>>> 0612f15e

            let mut bot_oracle_message = Vec::new();
            bot_oracle_message.extend_from_slice(transfer_data.eth_recipient.as_ref());
            bot_oracle_message.extend_from_slice(b"_");
            bot_oracle_message.extend_from_slice(transfer_data.amount.to_le_bytes().as_ref());
            bot_oracle_message.extend_from_slice(b"_");
            bot_oracle_message.extend_from_slice(transfer_data.id.as_ref());

            let mut senders_message = Vec::new();
            senders_message.extend_from_slice(transfer_data.eth_recipient.as_ref());
            senders_message.extend_from_slice(b"_");
            senders_message.extend_from_slice(transfer_data.amount.to_le_bytes().as_ref());
            senders_message.extend_from_slice(b"_");
            senders_message.extend_from_slice(transfer_data.id.as_ref());
            senders_message.extend_from_slice(b"_");
            senders_message.extend_from_slice(bot_oracle.as_ref());

            for instruction in instructions {
                let eth_signer = get_signer_from_secp_instruction(instruction.data.clone());
                if eth_signer == bot_oracle {
                    validate_eth_signature(bot_oracle_message.as_ref(), instruction.data.clone())?;
                    successful_verifications += 1;
                }
                if signers.contains(&eth_signer) {
                    validate_eth_signature(senders_message.as_ref(), instruction.data)?;
                    successful_verifications += 1;
                }
            }

            if successful_verifications != signers.len() as u8 {
                return Err(AudiusProgramError::SignatureVerificationFailed.into());
            }

            Ok(())
        },
    );
}

pub fn build_verify_secp_add_sender(
    reward_manager_key: Pubkey,
    new_sender: EthereumAddress,
) -> impl VerifierFn {
    return Box::new(
        move |instructions: Vec<Instruction>, _signers: Vec<EthereumAddress>| {
            let expected_message = [reward_manager_key.as_ref(), new_sender.as_ref()].concat();
            for instruction in instructions {
                validate_eth_signature(expected_message.as_ref(), instruction.data)?;
            }

            Ok(())
        },
    );
}<|MERGE_RESOLUTION|>--- conflicted
+++ resolved
@@ -66,19 +66,11 @@
 pub fn get_address_pair(
     program_id: &Pubkey,
     reward_manager: &Pubkey,
-<<<<<<< HEAD
-    seeds: &[&[u8]],
-) -> Result<AddressPair, PubkeyError> {
-    let (base_pk, base_seed) = get_base_address(program_id, reward_manager);
-    let (derived_pk, derive_seed) =
-        get_derived_address(program_id, &base_pk.clone(), seeds.concat().as_ref())?;
-=======
     seed: Vec<u8>,
 ) -> Result<AddressPair, PubkeyError> {
     let (base_pk, base_seed) = get_base_address(program_id, reward_manager);
     let (derived_pk, derive_seed) =
         get_derived_address(program_id, &base_pk.clone(), seed.as_ref())?;
->>>>>>> 0612f15e
     Ok(AddressPair {
         base: Base {
             address: base_pk,
@@ -208,25 +200,15 @@
             return Err(ProgramError::UninitializedAccount);
         }
 
-<<<<<<< HEAD
-        let generated_sender_key = get_address_pair(
-            program_id,
-            reward_manager_key,
-            &[
-                SENDER_SEED_PREFIX.as_ref(),
-                sender_data.eth_address.as_ref(),
-            ],
-=======
         is_owner!(*program_id, sender)?;
 
         let generated_sender_key = get_address_pair(
             program_id,
             reward_manager_key,
             [
+                SENDER_SEED_PREFIX.as_ref(),
                 sender_data.eth_address.as_ref(),
-                SENDER_SEED_PREFIX.as_ref(),
             ].concat(),
->>>>>>> 0612f15e
         )?;
         if generated_sender_key.derive.address != *sender.key {
             return Err(ProgramError::InvalidSeeds);
@@ -267,69 +249,36 @@
 pub fn build_verify_secp_transfer(
     bot_oracle: EthereumAddress,
     transfer_data: Transfer,
-<<<<<<< HEAD
 ) -> impl VerifierFn {
     return Box::new(
         move |instructions: Vec<Instruction>, signers: Vec<EthereumAddress>| {
             let mut successful_verifications = 0;
-=======
-) -> Result<(), ProgramError> {
-    let mut successful_verifications = 0;
-
-    let bot_oracle_message = [
-        transfer_data.eth_recipient.as_ref(),
-        b"_",
-        transfer_data.amount.to_le_bytes().as_ref(),
-        b"_",
-        transfer_data.id.as_ref(),
-    ].concat();
-
-    let senders_message = [
-        transfer_data.eth_recipient.as_ref(),
-        b"_",
-        transfer_data.amount.to_le_bytes().as_ref(),
-        b"_",
-        transfer_data.id.as_ref(),
-        b"_",
-        bot_oracle_eth_address.as_ref(),
-    ].concat();
-
-    for instruction in secp_instructions {
-        let eth_signer = get_signer_from_secp_instruction(instruction.data.clone());
-        if eth_signer == bot_oracle_eth_address {
-            validate_eth_signature(bot_oracle_message.as_ref(), instruction.data.clone())?;
-            successful_verifications += 1;
-        }
-        if senders_eth_addresses.contains(&eth_signer) && eth_signer != bot_oracle_eth_address {
-            validate_eth_signature(senders_message.as_ref(), instruction.data)?;
-            successful_verifications += 1;
-        }
-    }
->>>>>>> 0612f15e
-
-            let mut bot_oracle_message = Vec::new();
-            bot_oracle_message.extend_from_slice(transfer_data.eth_recipient.as_ref());
-            bot_oracle_message.extend_from_slice(b"_");
-            bot_oracle_message.extend_from_slice(transfer_data.amount.to_le_bytes().as_ref());
-            bot_oracle_message.extend_from_slice(b"_");
-            bot_oracle_message.extend_from_slice(transfer_data.id.as_ref());
-
-            let mut senders_message = Vec::new();
-            senders_message.extend_from_slice(transfer_data.eth_recipient.as_ref());
-            senders_message.extend_from_slice(b"_");
-            senders_message.extend_from_slice(transfer_data.amount.to_le_bytes().as_ref());
-            senders_message.extend_from_slice(b"_");
-            senders_message.extend_from_slice(transfer_data.id.as_ref());
-            senders_message.extend_from_slice(b"_");
-            senders_message.extend_from_slice(bot_oracle.as_ref());
-
-            for instruction in instructions {
+
+            let bot_oracle_message = [
+                transfer_data.eth_recipient.as_ref(),
+                b"_",
+                transfer_data.amount.to_le_bytes().as_ref(),
+                b"_",
+                transfer_data.id.as_ref(),
+            ].concat();
+
+            let senders_message = [
+                transfer_data.eth_recipient.as_ref(),
+                b"_",
+                transfer_data.amount.to_le_bytes().as_ref(),
+                b"_",
+                transfer_data.id.as_ref(),
+                b"_",
+                bot_oracle_eth_address.as_ref(),
+            ].concat();
+
+            for instruction in secp_instructions {
                 let eth_signer = get_signer_from_secp_instruction(instruction.data.clone());
-                if eth_signer == bot_oracle {
+                if eth_signer == bot_oracle_eth_address {
                     validate_eth_signature(bot_oracle_message.as_ref(), instruction.data.clone())?;
                     successful_verifications += 1;
                 }
-                if signers.contains(&eth_signer) {
+                if senders_eth_addresses.contains(&eth_signer) && eth_signer != bot_oracle_eth_address {
                     validate_eth_signature(senders_message.as_ref(), instruction.data)?;
                     successful_verifications += 1;
                 }
