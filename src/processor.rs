//! Program state processor

use crate::{
<<<<<<< HEAD
    error::AudiusRewardError,
    instruction::Instructions,
=======
    error::AudiusProgramError,
    instruction::{Instructions, Transfer},
>>>>>>> 318ed011
    state::{RewardManager, SenderAccount},
    utils::*,
};
use borsh::{BorshDeserialize, BorshSerialize};
use solana_program::{
    account_info::AccountInfo,
    account_info::{next_account_info, next_account_infos},
    entrypoint::ProgramResult,
    msg,
    program::{invoke, invoke_signed},
    program_error::ProgramError,
    program_pack::IsInitialized,
    pubkey::Pubkey,
    rent::Rent,
    system_instruction, sysvar,
    sysvar::Sysvar,
};

/// Sender program account seed
pub const SENDER_SEED_PREFIX: &'static str = "S_";
/// Transfer program account seed
pub const TRANSFER_SEED_PREFIX: &'static str = "T_";

/// Program state handler.
pub struct Processor;

impl Processor {
    /// Transfer all the SOL from source to receiver
    pub fn transfer_all(source: &AccountInfo, receiver: &AccountInfo) -> Result<(), ProgramError> {
        let mut from = source.try_borrow_mut_lamports()?;
        let mut to = receiver.try_borrow_mut_lamports()?;
        **to += **from;
        **from = 0;
        Ok(())
    }

    /// Process example instruction
    fn process_init_instruction<'a>(
        program_id: &Pubkey,
        reward_manager_info: &AccountInfo<'a>,
        token_account_info: &AccountInfo<'a>,
        mint_info: &AccountInfo<'a>,
        manager_info: &AccountInfo<'a>,
        authority_info: &AccountInfo<'a>,
        spl_token_info: &AccountInfo<'a>,
        rent: &AccountInfo<'a>,
        min_votes: u8,
    ) -> ProgramResult {
        let reward_manager = RewardManager::try_from_slice(&reward_manager_info.data.borrow())?;
        if reward_manager.is_initialized() {
            return Err(ProgramError::AccountAlreadyInitialized);
        }

        let (base, _) = get_base_address(program_id, reward_manager_info.key);
        if base != *authority_info.key {
            return Err(ProgramError::InvalidAccountData);
        }

        invoke(
            &spl_token::instruction::initialize_account(
                &spl_token::id(),
                token_account_info.key,
                mint_info.key,
                &base,
            )?,
            &[
                spl_token_info.clone(),
                token_account_info.clone(),
                mint_info.clone(),
                authority_info.clone(),
                rent.clone(),
            ],
        )?;

        RewardManager::new(*token_account_info.key, *manager_info.key, min_votes)
            .serialize(&mut *reward_manager_info.data.borrow_mut())?;

        Ok(())
    }

    fn process_create_sender<'a>(
        program_id: &Pubkey,
        eth_address: [u8; 20],
        reward_manager_info: &AccountInfo<'a>,
        manager_account_info: &AccountInfo<'a>,
        authority_info: &AccountInfo<'a>,
        funder_account_info: &AccountInfo<'a>,
        sender_info: &AccountInfo<'a>,
        _sys_prog_info: &AccountInfo<'a>,
        rent_info: &AccountInfo<'a>,
    ) -> ProgramResult {
        let reward_manager = RewardManager::try_from_slice(&reward_manager_info.data.borrow())?;
        if !reward_manager.is_initialized() {
            return Err(ProgramError::UninitializedAccount);
        }

        if reward_manager.manager != *manager_account_info.key {
<<<<<<< HEAD
            return Err(AudiusRewardError::IncorectManagerAccount.into());
=======
            msg!("Incorrect account manager");
            todo!();
>>>>>>> 318ed011
        }

        let mut seed = Vec::new();
        seed.extend_from_slice(&eth_address.as_ref());
        seed.extend_from_slice(SENDER_SEED_PREFIX.as_ref());
        let pair = get_address_pair(program_id, reward_manager_info.key, seed.as_ref())?;
        if *sender_info.key != pair.derive.address {
<<<<<<< HEAD
            return Err(AudiusRewardError::IncorectSenderAccount.into());
=======
            msg!("Incorrect sender account");
            todo!()
>>>>>>> 318ed011
        }

        let signature = &[&reward_manager_info.key.to_bytes()[..32], &[pair.base.seed]];

        let rent = Rent::from_account_info(rent_info)?;
        invoke_signed(
            &system_instruction::create_account_with_seed(
                funder_account_info.key,
                sender_info.key,
                &pair.base.address,
                pair.derive.seed.as_str(),
                rent.minimum_balance(SenderAccount::LEN),
                SenderAccount::LEN as _,
                program_id,
            ),
            &[
                funder_account_info.clone(),
                sender_info.clone(),
                authority_info.clone(),
            ],
            &[signature],
        )?;

        SenderAccount::new(*reward_manager_info.key, eth_address)
            .serialize(&mut *sender_info.data.borrow_mut())?;

        Ok(())
    }

    fn process_delete_sender<'a>(
        _program_id: &Pubkey,
        reward_manager_info: &AccountInfo<'a>,
        manager_account_info: &AccountInfo<'a>,
        sender_info: &AccountInfo<'a>,
        refunder_account_info: &AccountInfo<'a>,
        _sys_prog: &AccountInfo<'a>,
    ) -> ProgramResult {
        let sender = SenderAccount::try_from_slice(&sender_info.data.borrow())?;
        if sender.reward_manager != *reward_manager_info.key {
            return Err(AudiusRewardError::IncorectRewardManager.into());
        }

        let reward_manager = RewardManager::try_from_slice(&reward_manager_info.data.borrow())?;
        if reward_manager.manager != *manager_account_info.key {
            return Err(AudiusRewardError::IncorectManagerAccount.into());
        }

        Self::transfer_all(sender_info, refunder_account_info)?;

<<<<<<< HEAD
        Ok(())
    }
    /// Checks that message inside instruction was signed by expected signer
    /// and it expected message
    fn validate_eth_signature(
        expected_signer: &EthereumAddress,
        expected_message: &[u8],
        secp_instruction_data: Vec<u8>,
    ) -> Result<(), ProgramError> {
        let eth_address_offset = 12;
        let instruction_signer = secp_instruction_data
            [eth_address_offset..eth_address_offset + size_of::<EthereumAddress>()]
            .to_vec();
        if instruction_signer != expected_signer {
            return Err(ClaimableProgramError::SignatureVerificationFailed.into());
        }

        //NOTE: meta (12) + address (20) + signature (65) = 97
        let message_data_offset = 97;
        let instruction_message = secp_instruction_data[message_data_offset..].to_vec();
        if instruction_message != *expected_message {
            return Err(ClaimableProgramError::SignatureVerificationFailed.into());
        }

        Ok(())
    }

    /// Checks that the user signed message with his ethereum private key
    fn check_ethereum_sign(
        instruction_info: &AccountInfo,
        expected_signer: &EthereumAddress,
        expected_message: &[u8],
    ) -> ProgramResult {
        let index = sysvar::instructions::load_current_index(&instruction_info.data.borrow());

        // instruction can't be first in transaction
        // because must follow after `new_secp256k1_instruction`
        if index == 0 {
            return Err(ClaimableProgramError::Secp256InstructionLosing.into());
        }

        // load previous instruction
        let instruction = sysvar::instructions::load_instruction_at(
            (index - 1) as usize,
            &instruction_info.data.borrow(),
        )
        .map_err(to_claimable_tokens_error)?;

        // is that instruction is `new_secp256k1_instruction`
        if instruction.program_id != secp256k1_program::id() {
            return Err(ClaimableProgramError::Secp256InstructionLosing.into());
        }

        Self::validate_eth_signature(expected_signer, expected_message, instruction.data)
    }

    fn process_add_sender<'a>(
        program_id: &Pubkey,
        reward_manager_info: &AccountInfo<'a>,
        authority_info: &AccountInfo<'a>,
        funder_info: &AccountInfo<'a>,
        new_sender_info: &AccountInfo<'a>,
        instructions_info: &AccountInfo<'a>,
        rent_info: &AccountInfo<'a>,
        signers_info: Vec<&AccountInfo>,
        eth_address: [u8; 20],
    ) -> ProgramResult {
        let reward_manager = RewardManager::try_from_slice(&reward_manager_info.data.borrow())?;
        if !reward_manager.is_initialized() {
            return Err(ProgramError::UninitializedAccount);
        }

        if signers_info.len() < reward_manager.min_votes as _ {
            todo!()
        }

        // Extract previous instructions(there should be calls of Secp program)
        // Iterate through Secp instructions and check that senders signed right messages. 
        // Also in this loop check if senders' key are correct (generated from received manager)
        Self::check_ethereum_sign(instructions_info, signers_info, );

        let pair = get_address_pair(program_id, reward_manager_info.key, eth_address)?;
        let signature = &[&reward_manager_info.key.to_bytes()[..32], &[pair.base.seed]];
        
        let rent = Rent::from_account_info(rent_info)?;
        invoke_signed(
            &system_instruction::create_account_with_seed(
                funder_info.key,
                &pair.derive.address,
                &pair.base.address,
                pair.derive.seed.as_str(),
                rent.minimum_balance(SenderAccount::LEN),
                SenderAccount::LEN as _,
                program_id,
            ),
            &[
                funder_info.clone(),
                new_sender_info.clone(),
                authority_info.clone(),
            ],
            &[signature],
        )?;

        SenderAccount::new(*reward_manager_info.key, eth_address)
            .serialize(&mut *new_sender_info.data.borrow_mut())?;

=======
>>>>>>> 318ed011
        Ok(())
    }

    fn process_transfer<'a>(
        program_id: &Pubkey,
        reward_manager: &AccountInfo<'a>,
        reward_manager_authority: &AccountInfo<'a>,
        recipient: &AccountInfo<'a>,
        vault_token_account: &AccountInfo<'a>,
        bot_oracle: &AccountInfo<'a>,
        funder: &AccountInfo<'a>,
        transfer_acc_to_create: &AccountInfo<'a>,
        instruction_info: &AccountInfo<'a>,
        transfer_data: Transfer,
        senders: Vec<AccountInfo<'a>>,
    ) -> ProgramResult {
        let reward_manager_data = RewardManager::try_from_slice(&reward_manager.data.borrow())?;
        if !reward_manager_data.is_initialized() {
            return Err(ProgramError::UninitializedAccount);
        }

        let bot_oracle_data = SenderAccount::try_from_slice(&bot_oracle.data.borrow())?;
        if !bot_oracle_data.is_initialized() {
            return Err(ProgramError::UninitializedAccount);
        }

        let mut seed = Vec::new();
        seed.extend_from_slice(&bot_oracle_data.eth_address.as_ref());
        seed.extend_from_slice(SENDER_SEED_PREFIX.as_ref());
        let generated_bot_oracle_key =
            get_address_pair(program_id, reward_manager.key, seed.as_ref())?;
        if generated_bot_oracle_key.derive.address != *bot_oracle.key {
            return Err(ProgramError::InvalidSeeds);
        }

        let mut seed = Vec::new();
        seed.extend_from_slice(TRANSFER_SEED_PREFIX.as_ref());
        seed.extend_from_slice(transfer_data.id.as_ref());
        let generated_transfer_acc_to_create =
            get_address_pair(program_id, reward_manager.key, seed.as_ref())?;
        if generated_transfer_acc_to_create.derive.address != *transfer_acc_to_create.key {
            return Err(ProgramError::InvalidSeeds);
        }

        let mut seed = Vec::new();
        seed.extend_from_slice(&transfer_data.eth_recipient.as_ref());
        let generated_recipient_key =
            get_address_pair(program_id, reward_manager.key, seed.as_ref())?;
        if generated_recipient_key.derive.address != *recipient.key {
            return Err(AudiusProgramError::WrongRecipientKey.into());
        }

        if (senders.len() as u8) < reward_manager_data.min_votes {
            return Err(AudiusProgramError::NotEnoughSenders.into());
        }

        let instruction_index =
            sysvar::instructions::load_current_index(&instruction_info.data.borrow());
        if instruction_index == 0 {
            return Err(AudiusProgramError::Secp256InstructionMissing.into());
        }

        let secp_instructions =
            get_secp_instructions(instruction_index, senders.len(), instruction_info)?;

        let senders_eth_addresses = get_eth_addresses(program_id, reward_manager.key, senders)?;

        verify_secp_instructions(
            bot_oracle_data.eth_address,
            senders_eth_addresses,
            secp_instructions,
            transfer_data.clone(),
        )?;

        token_transfer(
            program_id,
            reward_manager.key,
            vault_token_account,
            recipient,
            reward_manager_authority,
            transfer_data.amount,
        )?;

        let mut seed = Vec::new();
        seed.extend_from_slice(TRANSFER_SEED_PREFIX.as_ref());
        seed.extend_from_slice(transfer_data.id.as_ref());

        create_account_with_seed(
            program_id,
            funder,
            transfer_acc_to_create,
            reward_manager_authority,
            reward_manager.key,
            seed.as_ref(),
            1,
            0,
            program_id,
        )
    }

    /// Processes an instruction
    pub fn process_instruction(
        program_id: &Pubkey,
        accounts: &[AccountInfo],
        input: &[u8],
    ) -> ProgramResult {
        let instruction = Instructions::try_from_slice(input)?;
        let account_info_iter = &mut accounts.iter();
        match instruction {
            Instructions::InitRewardManager { min_votes } => {
                msg!("Instruction: InitRewardManager");

                let reward_manager = next_account_info(account_info_iter)?;
                let token_account = next_account_info(account_info_iter)?;
                let mint = next_account_info(account_info_iter)?;
                let manager = next_account_info(account_info_iter)?;
                let authority = next_account_info(account_info_iter)?;
                let _spl_token = next_account_info(account_info_iter)?;
                let rent = next_account_info(account_info_iter)?;

                Self::process_init_instruction(
                    program_id,
                    reward_manager,
                    token_account,
                    mint,
                    manager,
                    authority,
                    _spl_token,
                    rent,
                    min_votes,
                )
            }
            Instructions::CreateSender { eth_address } => {
                msg!("Instruction: CreateSender");

                let reward_manager = next_account_info(account_info_iter)?;
                let manager_account = next_account_info(account_info_iter)?;
                let authority = next_account_info(account_info_iter)?;
                let funder_account = next_account_info(account_info_iter)?;
                let sender = next_account_info(account_info_iter)?;
                let sys_prog = next_account_info(account_info_iter)?;
                let rent = next_account_info(account_info_iter)?;

                Self::process_create_sender(
                    program_id,
                    eth_address,
                    reward_manager,
                    manager_account,
                    authority,
                    funder_account,
                    sender,
                    sys_prog,
                    rent,
                )
            }
            Instructions::DeleteSender => {
                msg!("Instruction: DeleteSender");

                let reward_manager = next_account_info(account_info_iter)?;
                let manager_account = next_account_info(account_info_iter)?;
                let sender = next_account_info(account_info_iter)?;
                let refunder = next_account_info(account_info_iter)?;
                let sys_prog = next_account_info(account_info_iter)?;

                Self::process_delete_sender(
                    program_id,
                    reward_manager,
                    manager_account,
                    sender,
                    refunder,
                    sys_prog,
                )
            }
<<<<<<< HEAD
            Instructions::AddSender { eth_address } => {
                msg!("Instruction: AddSender");

                let reward_manager = next_account_info(account_info_iter)?;
                let authority = next_account_info(account_info_iter)?;
                let funder = next_account_info(account_info_iter)?;
                let new_sender = next_account_info(account_info_iter)?;
                let instructions_info = next_account_info(account_info_iter)?;
                let rent = next_account_info(account_info_iter)?;
                let signers = account_info_iter.collect::<Vec<&AccountInfo>>();

                Self::process_add_sender(
                    program_id,
                    reward_manager,
                    authority,
                    funder,
                    new_sender,
                    instructions_info,
                    rent,
                    signers,
                    eth_address,
=======
            Instructions::Transfer {
                amount,
                id,
                eth_recipient,
            } => {
                msg!("Instruction: Transfer");

                let reward_manager = next_account_info(account_info_iter)?;
                let reward_manager_authority = next_account_info(account_info_iter)?;
                let recipient = next_account_info(account_info_iter)?;
                let vault_token_account = next_account_info(account_info_iter)?;
                let bot_oracle = next_account_info(account_info_iter)?;
                let funder = next_account_info(account_info_iter)?;
                let transfer_acc_to_create = next_account_info(account_info_iter)?;
                let instruction_info = next_account_info(account_info_iter)?;

                let senders =
                    next_account_infos(&mut account_info_iter.clone(), account_info_iter.count())?
                        .to_vec();

                Self::process_transfer(
                    program_id,
                    reward_manager,
                    reward_manager_authority,
                    recipient,
                    vault_token_account,
                    bot_oracle,
                    funder,
                    transfer_acc_to_create,
                    instruction_info,
                    Transfer {
                        amount,
                        id,
                        eth_recipient,
                    },
                    senders,
>>>>>>> 318ed011
                )
            }
        }
    }
}<|MERGE_RESOLUTION|>--- conflicted
+++ resolved
@@ -1,13 +1,8 @@
 //! Program state processor
 
 use crate::{
-<<<<<<< HEAD
-    error::AudiusRewardError,
-    instruction::Instructions,
-=======
     error::AudiusProgramError,
     instruction::{Instructions, Transfer},
->>>>>>> 318ed011
     state::{RewardManager, SenderAccount},
     utils::*,
 };
@@ -105,12 +100,7 @@
         }
 
         if reward_manager.manager != *manager_account_info.key {
-<<<<<<< HEAD
-            return Err(AudiusRewardError::IncorectManagerAccount.into());
-=======
-            msg!("Incorrect account manager");
-            todo!();
->>>>>>> 318ed011
+            return Err(AudiusProgramError::IncorectManagerAccount.into());
         }
 
         let mut seed = Vec::new();
@@ -118,12 +108,7 @@
         seed.extend_from_slice(SENDER_SEED_PREFIX.as_ref());
         let pair = get_address_pair(program_id, reward_manager_info.key, seed.as_ref())?;
         if *sender_info.key != pair.derive.address {
-<<<<<<< HEAD
-            return Err(AudiusRewardError::IncorectSenderAccount.into());
-=======
-            msg!("Incorrect sender account");
-            todo!()
->>>>>>> 318ed011
+            return Err(AudiusProgramError::IncorectSenderAccount.into());
         }
 
         let signature = &[&reward_manager_info.key.to_bytes()[..32], &[pair.base.seed]];
@@ -163,17 +148,16 @@
     ) -> ProgramResult {
         let sender = SenderAccount::try_from_slice(&sender_info.data.borrow())?;
         if sender.reward_manager != *reward_manager_info.key {
-            return Err(AudiusRewardError::IncorectRewardManager.into());
+            return Err(AudiusProgramError::WrongRewardManagerKey.into());
         }
 
         let reward_manager = RewardManager::try_from_slice(&reward_manager_info.data.borrow())?;
         if reward_manager.manager != *manager_account_info.key {
-            return Err(AudiusRewardError::IncorectManagerAccount.into());
+            return Err(AudiusProgramError::IncorectManagerAccount.into());
         }
 
         Self::transfer_all(sender_info, refunder_account_info)?;
 
-<<<<<<< HEAD
         Ok(())
     }
     /// Checks that message inside instruction was signed by expected signer
@@ -280,8 +264,6 @@
         SenderAccount::new(*reward_manager_info.key, eth_address)
             .serialize(&mut *new_sender_info.data.borrow_mut())?;
 
-=======
->>>>>>> 318ed011
         Ok(())
     }
 
@@ -455,7 +437,6 @@
                     sys_prog,
                 )
             }
-<<<<<<< HEAD
             Instructions::AddSender { eth_address } => {
                 msg!("Instruction: AddSender");
 
@@ -477,7 +458,8 @@
                     rent,
                     signers,
                     eth_address,
-=======
+                )
+            }
             Instructions::Transfer {
                 amount,
                 id,
@@ -514,7 +496,6 @@
                         eth_recipient,
                     },
                     senders,
->>>>>>> 318ed011
                 )
             }
         }
