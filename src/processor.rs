--- conflicted
+++ resolved
@@ -23,11 +23,8 @@
     system_instruction, sysvar,
     sysvar::Sysvar,
 };
-<<<<<<< HEAD
 use std::collections::hash_set::HashSet;
-=======
 use spl_token::state::Account as TokenAccount;
->>>>>>> 0612f15e
 
 /// Sender program account seed
 pub const SENDER_SEED_PREFIX: &str = "S_";
@@ -121,11 +118,7 @@
         let pair = get_address_pair(
             program_id,
             reward_manager_info.key,
-<<<<<<< HEAD
-            &[SENDER_SEED_PREFIX.as_ref(), eth_address.as_ref()],
-=======
-            [eth_address.as_ref(), SENDER_SEED_PREFIX.as_ref()].concat(),
->>>>>>> 0612f15e
+            [SENDER_SEED_PREFIX.as_ref(), eth_address.as_ref()].concat(),
         )?;
         if *sender_info.key != pair.derive.address {
             return Err(AudiusProgramError::IncorectSenderAccount.into());
@@ -181,7 +174,6 @@
         Ok(())
     }
 
-<<<<<<< HEAD
     /// Checks that the user signed message with his ethereum private key
     fn check_secp_signs(
         program_id: &Pubkey,
@@ -279,9 +271,6 @@
         Ok(())
     }
 
-=======
-    #[allow(clippy::too_many_arguments)]
->>>>>>> 0612f15e
     fn process_transfer<'a>(
         program_id: &Pubkey,
         reward_manager: &AccountInfo<'a>,
@@ -305,28 +294,14 @@
             return Err(ProgramError::UninitializedAccount);
         }
 
-<<<<<<< HEAD
+        is_owner!(*program_id, reward_manager, bot_oracle)?;
+
         let generated_bot_oracle_key = get_address_pair(
             program_id,
             reward_manager.key,
-            &[
-                SENDER_SEED_PREFIX.as_ref(),
-                bot_oracle_data.eth_address.as_ref(),
-            ],
-        )?;
-=======
-        is_owner!(*program_id, reward_manager, bot_oracle)?;
-
-        let generated_bot_oracle_key = get_address_pair(
-            program_id,
-            reward_manager.key,
-            [
-                bot_oracle_data.eth_address.as_ref(),
-                SENDER_SEED_PREFIX.as_ref(),
-            ].concat(),
-        )?;
-
->>>>>>> 0612f15e
+            [SENDER_SEED_PREFIX.as_ref(), bot_oracle_data.eth_address.as_ref()].concat(),
+        )?;
+
         if generated_bot_oracle_key.derive.address != *bot_oracle.key {
             return Err(ProgramError::InvalidSeeds);
         }
@@ -334,25 +309,13 @@
         let generated_transfer_acc_to_create = get_address_pair(
             program_id,
             reward_manager.key,
-<<<<<<< HEAD
-            &[TRANSFER_SEED_PREFIX.as_ref(), transfer_data.id.as_ref()],
-        )?;
-=======
             [TRANSFER_SEED_PREFIX.as_bytes().as_ref(), transfer_data.id.as_ref()].concat(),
         )?;
 
->>>>>>> 0612f15e
         if generated_transfer_acc_to_create.derive.address != *transfer_acc_to_create.key {
             return Err(ProgramError::InvalidSeeds);
         }
 
-<<<<<<< HEAD
-        let generated_recipient_key = get_address_pair(
-            program_id,
-            reward_manager.key,
-            &[transfer_data.eth_recipient.as_ref()],
-        )?;
-=======
         let vault_token_acc_data = TokenAccount::unpack(&vault_token_account.data.borrow())?;
 
         let generated_recipient_key = claimable_tokens::utils::program::get_address_pair(
@@ -361,12 +324,10 @@
             transfer_data.eth_recipient,
         )?;
 
->>>>>>> 0612f15e
         if generated_recipient_key.derive.address != *recipient.key {
             return Err(AudiusProgramError::WrongRecipientKey.into());
         }
 
-<<<<<<< HEAD
         let verifier =
             build_verify_secp_transfer(bot_oracle_data.eth_address, transfer_data.clone());
         Self::check_secp_signs(
@@ -375,35 +336,6 @@
             instruction_info,
             senders,
             verifier,
-=======
-        // NOTE: +1 it's bot oracle
-        if ((senders.len() + 1) as u8) < reward_manager_data.min_votes {
-            return Err(AudiusProgramError::NotEnoughSenders.into());
-        }
-
-        let instruction_index =
-            sysvar::instructions::load_current_index(&instruction_info.data.borrow());
-        
-        if instruction_index == 0 {
-            return Err(AudiusProgramError::Secp256InstructionMissing.into());
-        }
-
-        // NOTE: +1 it's bot oracle
-        let secp_instructions =
-            get_secp_instructions(instruction_index, senders.len() + 1, instruction_info)?;
-
-        let senders_eth_addresses = get_eth_addresses(program_id, reward_manager.key, senders)?;
-
-        if senders_eth_addresses.contains(&bot_oracle_data.eth_address) {
-            return Err(AudiusProgramError::NotEnoughSenders.into());
-        }
-
-        verify_secp_instructions(
-            bot_oracle_data.eth_address,
-            senders_eth_addresses,
-            secp_instructions,
-            transfer_data.clone(),
->>>>>>> 0612f15e
         )?;
 
         token_transfer(
@@ -421,15 +353,9 @@
             transfer_acc_to_create,
             reward_manager_authority,
             reward_manager.key,
-<<<<<<< HEAD
-            &[TRANSFER_SEED_PREFIX.as_ref(), transfer_data.id.as_ref()],
-            1,
-            0,
-=======
             [TRANSFER_SEED_PREFIX.as_bytes().as_ref(), transfer_data.id.as_ref()].concat().as_ref(),
             TRANSFER_ACC_BALANCE as u64,
             TRANSFER_ACC_SPACE as u64,
->>>>>>> 0612f15e
             program_id,
         )
     }
@@ -553,16 +479,10 @@
                 let funder = next_account_info(account_info_iter)?;
                 let transfer_acc_to_create = next_account_info(account_info_iter)?;
                 let instruction_info = next_account_info(account_info_iter)?;
-<<<<<<< HEAD
-                let signers = account_info_iter.collect::<Vec<&AccountInfo>>();
-=======
                 let _spl_token_program = next_account_info(account_info_iter)?;
                 let _system_program = next_account_info(account_info_iter)?;
 
-                let senders =
-                    next_account_infos(&mut account_info_iter.clone(), account_info_iter.count())?
-                        .to_vec();
->>>>>>> 0612f15e
+                let signers = account_info_iter.collect::<Vec<&AccountInfo>>();
 
                 Self::process_transfer(
                     program_id,
