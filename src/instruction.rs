//! Instruction types

use std::array::IntoIter;

use borsh::{BorshDeserialize, BorshSerialize};
use solana_program::{
    instruction::{AccountMeta, Instruction},
    program_error::ProgramError,
    pubkey::Pubkey,
    system_program, sysvar,
};

use crate::{
    processor::{SENDER_SEED_PREFIX, TRANSFER_SEED_PREFIX},
    utils::{get_address_pair, get_base_address},
};
/// `Transfer` instruction parameters
#[derive(BorshSerialize, BorshDeserialize, PartialEq, Debug, Clone)]
pub struct Transfer {
    /// Amount to transfer
    pub amount: u64,
    /// ID generated on backend
    pub id: String,
    /// Recipient's Eth address
    pub eth_recipient: [u8; 20],
}

/// Instruction definition
#[derive(BorshSerialize, BorshDeserialize, PartialEq, Debug, Clone)]
pub enum Instructions {
    ///   Initialize `Reward Manager`
    ///
    ///   0. `[w]` Account that will be initialized as `Reward Manager`.
    ///   1. `[w]` The new account that to be initialized as the token account.
    ///   2. `[]`  Mint with which the new token account will be associated on initialization.
    ///   3. `[]`  Manager account to be set as the `Reward Manager`.
    ///   4. `[]`  `Reward Manager` authority.
    ///   5. `[]`  Token program
    ///   6. `[]`  Rent sysvar
    InitRewardManager {
        /// Number of signer votes required for sending rewards
        min_votes: u8,
    },

    ///   Admin method creating new authorized sender
    ///
    ///   0. `[]`  `Reward Manager`
    ///   1. `[s]` Manager account
    ///   2. `[]`  `Reward Manager` authority
    ///   3. `[]`  Funder account
    ///   4. `[]`  Addidable sender
    ///   5. `[]`  System program id
    ///   6. `[]`  Rent sysvar
    CreateSender {
        /// Ethereum address
        eth_address: [u8; 20],
    },

    ///   Admin method removing sender
    ///  
    ///   0. `[]`   `Reward Manager`
    ///   1. `[s]`  Manager account
    ///   2. `[]`   `Reward Manager` authority
    ///   3. `[w]`  Removed sender
    ///   4. `[]`   Refunder account
    DeleteSender,

<<<<<<< HEAD
    ///
    ///
    /// 0. `[r]`  reward_manager
    /// 1. `[r]`  `Reward Manager` authority
    /// 2. `[ws]` funder
    /// 3. `[w]`  new_sender
    /// 4. `[r]`  old_sender_0
    /// ... Bunch of old senders which prove adding new one
    /// n. `[r]`  old_sender_n
    AddSender {
       /// Ethereum address
       eth_address: [u8; 20], 
=======
    ///   Transfer tokens to pointed receiver
    ///
    ///   0. `[]` `Reward Manager`
    ///   1. `[]` `Reward Manager` authority
    ///   2. `[w]` Vault with all the "reward" tokens. Program is authority
    ///   3. `[]` Bot oracle
    ///   4. `[w]` Recipient. Key generated from Eth address
    ///   5. `[sw]` Funder. Account which pay for new account creation
    ///   6. `[r]` Sysvar instruction id
    ///   7. `[]` Senders
    ///   ...
    ///   n. `[]`
    Transfer {
        /// Amount to transfer
        amount: u64,
        /// ID generated on backend
        id: String,
        /// Recipient's Eth address
        eth_recipient: [u8; 20],
>>>>>>> 318ed011
    },
}

/// Create `InitRewardManager` instruction
pub fn init(
    program_id: &Pubkey,
    reward_manager: &Pubkey,
    token_account: &Pubkey,
    mint: &Pubkey,
    manager: &Pubkey,
    min_votes: u8,
) -> Result<Instruction, ProgramError> {
    let init_data = Instructions::InitRewardManager { min_votes };
    let data = init_data.try_to_vec()?;

    let (base, _) = get_base_address(program_id, reward_manager);

    let accounts = vec![
        AccountMeta::new(*reward_manager, false),
        AccountMeta::new(*token_account, false),
        AccountMeta::new_readonly(*mint, false),
        AccountMeta::new_readonly(*manager, false),
        AccountMeta::new_readonly(base, false),
        AccountMeta::new_readonly(spl_token::id(), false),
        AccountMeta::new_readonly(sysvar::rent::id(), false),
    ];
    Ok(Instruction {
        program_id: *program_id,
        accounts,
        data,
    })
}

/// Create `CreateSender` instruction
pub fn create_sender(
    program_id: &Pubkey,
    reward_manager: &Pubkey,
    manager_account: &Pubkey,
    funder_account: &Pubkey,
    eth_address: [u8; 20],
) -> Result<Instruction, ProgramError> {
    let create_data = Instructions::CreateSender { eth_address };
    let data = create_data.try_to_vec()?;

    let mut seed = Vec::new();
    seed.extend_from_slice(&eth_address.as_ref());
    seed.extend_from_slice(SENDER_SEED_PREFIX.as_ref());
    let pair = get_address_pair(program_id, reward_manager, seed.as_ref())?;

    let accounts = vec![
        AccountMeta::new_readonly(*reward_manager, false),
        AccountMeta::new_readonly(*manager_account, true),
        AccountMeta::new_readonly(pair.base.address, false),
        AccountMeta::new(*funder_account, true),
        AccountMeta::new(pair.derive.address, false),
        AccountMeta::new_readonly(system_program::id(), false),
        AccountMeta::new_readonly(sysvar::rent::id(), false),
    ];

    Ok(Instruction {
        program_id: *program_id,
        accounts,
        data,
    })
}

/// Create `DeleteSender` instruction
pub fn delete_sender(
    program_id: &Pubkey,
    reward_manager: &Pubkey,
    manager_account: &Pubkey,
    refunder_account: &Pubkey,
    eth_address: [u8; 20],
) -> Result<Instruction, ProgramError> {
    let delete_data = Instructions::DeleteSender;
    let data = delete_data.try_to_vec()?;

    let mut seed = Vec::new();
    seed.extend_from_slice(&eth_address.as_ref());
    seed.extend_from_slice(SENDER_SEED_PREFIX.as_ref());
    let pair = get_address_pair(program_id, reward_manager, seed.as_ref())?;

    let accounts = vec![
        AccountMeta::new_readonly(*reward_manager, false),
        AccountMeta::new_readonly(*manager_account, true),
        AccountMeta::new(pair.derive.address, false),
        AccountMeta::new(*refunder_account, false),
        AccountMeta::new_readonly(system_program::id(), false),
    ];

    Ok(Instruction {
        program_id: *program_id,
        accounts,
        data,
    })
}

<<<<<<< HEAD
pub fn add_sender<I>(
    program_id: &Pubkey,
    reward_manager: &Pubkey,
    funder: &Pubkey,
    eth_address: [u8; 20],
    signers: I,
) -> Result<Instruction, ProgramError>
where
    I: IntoIterator<Item = Pubkey>
{
    let data = Instructions::AddSender { eth_address }.try_to_vec()?;

    let pair = get_address_pair(program_id, reward_manager, eth_address)?;

    let accounts = vec![
        AccountMeta::new_readonly(*reward_manager, false),
        AccountMeta::new_readonly(pair.base.address, false),
        AccountMeta::new(*funder, false),
        AccountMeta::new(pair.derive.address, false),
        AccountMeta::new_readonly(sysvar::instructions::id(), false),
        AccountMeta::new_readonly(sysvar::rent::id(), false),
    ];
    let iter = signers.into_iter().map(|i| AccountMeta::new_readonly(i, true));
    accounts.extend(iter);
=======
/// Create `Transfer` instruction
pub fn transfer(
    program_id: &Pubkey,
    reward_manager: &Pubkey,
    reward_manager_authority: &Pubkey,
    vault_token_account: &Pubkey,
    bot_oracle: &Pubkey,
    funder: &Pubkey,
    senders: Vec<Pubkey>,
    params: Transfer,
) -> Result<Instruction, ProgramError> {
    let recipient = Pubkey::find_program_address(
        &[reward_manager.as_ref(), params.eth_recipient.as_ref()],
        program_id,
    )
    .0;
    let data = Instructions::Transfer {
        amount: params.amount,
        id: params.id.clone(),
        eth_recipient: params.eth_recipient,
    }
    .try_to_vec()?;

    let mut seed = Vec::new();
    seed.extend_from_slice(TRANSFER_SEED_PREFIX.as_ref());
    seed.extend_from_slice(params.id.as_ref());
    let transfer_acc_to_create = get_address_pair(program_id, reward_manager, seed.as_ref())?;

    let mut accounts = vec![
        AccountMeta::new_readonly(*reward_manager, false),
        AccountMeta::new_readonly(*reward_manager_authority, false),
        AccountMeta::new(recipient, false),
        AccountMeta::new(*vault_token_account, false),
        AccountMeta::new_readonly(*bot_oracle, false),
        AccountMeta::new(*funder, true),
        AccountMeta::new(transfer_acc_to_create.derive.address, false),
        AccountMeta::new_readonly(sysvar::instructions::id(), false),
    ];
    for acc in senders {
        accounts.push(AccountMeta::new_readonly(acc, false))
    }
>>>>>>> 318ed011

    Ok(Instruction {
        program_id: *program_id,
        accounts,
        data,
    })
}<|MERGE_RESOLUTION|>--- conflicted
+++ resolved
@@ -65,7 +65,6 @@
     ///   4. `[]`   Refunder account
     DeleteSender,
 
-<<<<<<< HEAD
     ///
     ///
     /// 0. `[r]`  reward_manager
@@ -78,7 +77,8 @@
     AddSender {
        /// Ethereum address
        eth_address: [u8; 20], 
-=======
+    },
+
     ///   Transfer tokens to pointed receiver
     ///
     ///   0. `[]` `Reward Manager`
@@ -98,7 +98,6 @@
         id: String,
         /// Recipient's Eth address
         eth_recipient: [u8; 20],
->>>>>>> 318ed011
     },
 }
 
@@ -143,10 +142,11 @@
     let create_data = Instructions::CreateSender { eth_address };
     let data = create_data.try_to_vec()?;
 
-    let mut seed = Vec::new();
-    seed.extend_from_slice(&eth_address.as_ref());
-    seed.extend_from_slice(SENDER_SEED_PREFIX.as_ref());
-    let pair = get_address_pair(program_id, reward_manager, seed.as_ref())?;
+    let pair = get_address_pair(
+        program_id, 
+        reward_manager, 
+        &[SENDER_SEED_PREFIX.as_ref(), &eth_address.as_ref()]
+    )?;
 
     let accounts = vec![
         AccountMeta::new_readonly(*reward_manager, false),
@@ -176,10 +176,11 @@
     let delete_data = Instructions::DeleteSender;
     let data = delete_data.try_to_vec()?;
 
-    let mut seed = Vec::new();
-    seed.extend_from_slice(&eth_address.as_ref());
-    seed.extend_from_slice(SENDER_SEED_PREFIX.as_ref());
-    let pair = get_address_pair(program_id, reward_manager, seed.as_ref())?;
+    let pair = get_address_pair(
+        program_id, 
+        reward_manager, 
+        &[SENDER_SEED_PREFIX.as_ref(), &eth_address.as_ref()]
+    )?;
 
     let accounts = vec![
         AccountMeta::new_readonly(*reward_manager, false),
@@ -196,7 +197,6 @@
     })
 }
 
-<<<<<<< HEAD
 pub fn add_sender<I>(
     program_id: &Pubkey,
     reward_manager: &Pubkey,
@@ -209,7 +209,11 @@
 {
     let data = Instructions::AddSender { eth_address }.try_to_vec()?;
 
-    let pair = get_address_pair(program_id, reward_manager, eth_address)?;
+    let pair = get_address_pair(
+        program_id, 
+        reward_manager, 
+        &[SENDER_SEED_PREFIX.as_ref(), &eth_address.as_ref()]
+    )?;
 
     let accounts = vec![
         AccountMeta::new_readonly(*reward_manager, false),
@@ -221,18 +225,28 @@
     ];
     let iter = signers.into_iter().map(|i| AccountMeta::new_readonly(i, true));
     accounts.extend(iter);
-=======
+
+    Ok(Instruction {
+        program_id: *program_id,
+        accounts,
+        data,
+    })
+}
+
 /// Create `Transfer` instruction
-pub fn transfer(
+pub fn transfer<I>(
     program_id: &Pubkey,
     reward_manager: &Pubkey,
     reward_manager_authority: &Pubkey,
     vault_token_account: &Pubkey,
     bot_oracle: &Pubkey,
     funder: &Pubkey,
-    senders: Vec<Pubkey>,
+    senders: I,
     params: Transfer,
-) -> Result<Instruction, ProgramError> {
+) -> Result<Instruction, ProgramError> 
+where
+    I: IntoIterator<Item = Pubkey>
+{
     let recipient = Pubkey::find_program_address(
         &[reward_manager.as_ref(), params.eth_recipient.as_ref()],
         program_id,
@@ -245,10 +259,11 @@
     }
     .try_to_vec()?;
 
-    let mut seed = Vec::new();
-    seed.extend_from_slice(TRANSFER_SEED_PREFIX.as_ref());
-    seed.extend_from_slice(params.id.as_ref());
-    let transfer_acc_to_create = get_address_pair(program_id, reward_manager, seed.as_ref())?;
+    let transfer_acc_to_create = get_address_pair(
+        program_id, 
+        reward_manager, 
+        &[SENDER_SEED_PREFIX.as_ref(), &params.id.as_ref()]
+    )?;
 
     let mut accounts = vec![
         AccountMeta::new_readonly(*reward_manager, false),
@@ -260,10 +275,8 @@
         AccountMeta::new(transfer_acc_to_create.derive.address, false),
         AccountMeta::new_readonly(sysvar::instructions::id(), false),
     ];
-    for acc in senders {
-        accounts.push(AccountMeta::new_readonly(acc, false))
-    }
->>>>>>> 318ed011
+    let iter = senders.into_iter().map(|i| AccountMeta::new_readonly(i, true));
+    accounts.extend(iter);
 
     Ok(Instruction {
         program_id: *program_id,
