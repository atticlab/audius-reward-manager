--- conflicted
+++ resolved
@@ -65,7 +65,6 @@
     ///   4. `[]`   Refunder account
     DeleteSender,
 
-<<<<<<< HEAD
     ///
     ///
     /// 0. `[r]`  reward_manager
@@ -78,7 +77,8 @@
     AddSender {
        /// Ethereum address
        eth_address: [u8; 20], 
-=======
+    },
+
     ///   Transfer tokens to pointed receiver
     ///
     ///   0. `[]` `Reward Manager`
@@ -98,7 +98,6 @@
         id: String,
         /// Recipient's Eth address
         eth_recipient: [u8; 20],
->>>>>>> 318ed011
     },
 }
 
@@ -196,7 +195,6 @@
     })
 }
 
-<<<<<<< HEAD
 pub fn add_sender<I>(
     program_id: &Pubkey,
     reward_manager: &Pubkey,
@@ -221,7 +219,14 @@
     ];
     let iter = signers.into_iter().map(|i| AccountMeta::new_readonly(i, true));
     accounts.extend(iter);
-=======
+
+    Ok(Instruction {
+        program_id: *program_id,
+        accounts,
+        data,
+    })
+}
+
 /// Create `Transfer` instruction
 pub fn transfer(
     program_id: &Pubkey,
@@ -263,7 +268,6 @@
     for acc in senders {
         accounts.push(AccountMeta::new_readonly(acc, false))
     }
->>>>>>> 318ed011
 
     Ok(Instruction {
         program_id: *program_id,
