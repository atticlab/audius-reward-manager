//! Instruction types

use crate::{
    processor::{SENDER_SEED_PREFIX, TRANSFER_SEED_PREFIX},
    utils::{find_derived_pair, find_program_address, EthereumAddress},
};
use borsh::{BorshDeserialize, BorshSerialize};
use solana_program::{
    instruction::{AccountMeta, Instruction},
    program_error::ProgramError,
    pubkey::Pubkey,
    system_program, sysvar,
};

/// `InitRewardManager` instruction args
#[derive(BorshSerialize, BorshDeserialize, PartialEq, Debug, Clone)]
pub struct InitRewardManagerArgs {
    /// Number of signer votes required for sending rewards
    pub min_votes: u8,
}

/// `CreateSender` instruction args
#[derive(BorshSerialize, BorshDeserialize, PartialEq, Debug, Clone)]
pub struct CreateSenderArgs {
    /// Ethereum address
    pub eth_address: EthereumAddress,
    /// Sender operator
    pub operator: EthereumAddress,
}

/// `AddSender` instruction args
#[derive(BorshSerialize, BorshDeserialize, PartialEq, Debug, Clone)]
pub struct AddSenderArgs {
    /// Ethereum address
    pub eth_address: EthereumAddress,
    /// Sender operator
    pub operator: EthereumAddress,
}

/// `Transfer` instruction args
#[derive(BorshSerialize, BorshDeserialize, PartialEq, Debug, Clone)]
pub struct TransferArgs {
    /// Amount to transfer
    pub amount: u64,
    /// ID generated on backend
    pub id: String,
    /// Recipient's Eth address
    pub eth_recipient: EthereumAddress,
}

/// Instruction definition
#[derive(BorshSerialize, BorshDeserialize, PartialEq, Debug, Clone)]
pub enum Instructions {
    ///   Initialize Reward manager
    ///
    ///   0. `[writable]` Account that will be initialized as Reward manager.
    ///   1. `[writable]` The new account that to be initialized as the token account.
    ///   2. `[]` Mint with which the new token account will be associated on initialization.
    ///   3. `[]` Manager account to be set as the Reward manager.
    ///   4. `[]` Reward manager authority.
    ///   5. `[]` Token program
    ///   6. `[]` Rent sysvar
    InitRewardManager(InitRewardManagerArgs),

    ///   Admin method creating new authorized sender
    ///
    ///   0. `[]` Reward manager
    ///   1. `[signer]` Manager account
    ///   2. `[]` Reward manager authority
    ///   3. `[]` Funder account
    ///   4. `[]` Addidable sender
    ///   5. `[]` System program id
    ///   6. `[]` Rent sysvar
    CreateSender(CreateSenderArgs),

    ///   Admin method removing sender
    ///  
    ///   0. `[]` Reward manager
    ///   1. `[signer]` Manager account
    ///   2. `[]` Reward manager authority
    ///   3. `[writable]` Removed sender
    ///   4. `[]` Refunder account
    DeleteSender,

    ///
    ///
    /// 0. `[]` Reward manager
    /// 1. `[]` Reward manager authority
    /// 2. `[signer]` Funder
    /// 3. `[writable]` new_sender
    /// 4. `[]` Bunch of old senders which prove adding new one
    /// ...
    AddSender(AddSenderArgs),

    ///   Verify transfer signature
    ///
    ///   0. `[writable]` New or existing account storing verified messages
    ///   1. `[]` Reward manager
    ///   2. `[]` Sender
    ///   3. `[writable]` Transfer account to create
    ///   4. `[]` Sysvar instruction id
    VerifyTransferSignature,

    ///   Transfer tokens to pointed receiver
    ///
    ///   0. `[]` Verified messages
    ///   1. `[]` Reward manager
    ///   2. `[]` Reward manager authority
    ///   3. `[]` Reward token source
    ///   4. `[]` Reward token recipient
    ///   5. `[]` Transfer account
    ///   6. `[]` Bot oracle
    ///   7. `[]` Payer
    ///   8. `[]` Sysvar rent
    ///   9. `[]` Token program id
    ///  10. `[]` System program id
    Transfer(TransferArgs),
}

/// Create `InitRewardManager` instruction
pub fn init(
    program_id: &Pubkey,
    reward_manager: &Pubkey,
    token_account: &Pubkey,
    mint: &Pubkey,
    manager: &Pubkey,
    min_votes: u8,
) -> Result<Instruction, ProgramError> {
    let init_data = Instructions::InitRewardManager(InitRewardManagerArgs { min_votes });
    let data = init_data.try_to_vec()?;

    let (reward_manager_authority, _) = find_program_address(program_id, reward_manager);

    let accounts = vec![
        AccountMeta::new(*reward_manager, false),
        AccountMeta::new(*token_account, false),
        AccountMeta::new_readonly(*mint, false),
        AccountMeta::new_readonly(*manager, false),
        AccountMeta::new_readonly(reward_manager_authority, false),
        AccountMeta::new_readonly(spl_token::id(), false),
        AccountMeta::new_readonly(sysvar::rent::id(), false),
    ];
    Ok(Instruction {
        program_id: *program_id,
        accounts,
        data,
    })
}

/// Create `CreateSender` instruction
pub fn create_sender(
    program_id: &Pubkey,
    reward_manager: &Pubkey,
    manager_account: &Pubkey,
    funder_account: &Pubkey,
    eth_address: EthereumAddress,
    operator: EthereumAddress,
) -> Result<Instruction, ProgramError> {
    let create_data = Instructions::CreateSender(CreateSenderArgs {
        eth_address,
        operator,
    });
    let data = create_data.try_to_vec()?;

    let (reward_manager_authority, derived_address, _) = find_derived_pair(
        program_id,
        reward_manager,
        [SENDER_SEED_PREFIX.as_ref(), eth_address.as_ref()]
            .concat()
            .as_ref(),
    );

    let accounts = vec![
        AccountMeta::new_readonly(*reward_manager, false),
        AccountMeta::new_readonly(*manager_account, true),
        AccountMeta::new_readonly(reward_manager_authority, false),
        AccountMeta::new(*funder_account, true),
        AccountMeta::new(derived_address, false),
        AccountMeta::new_readonly(system_program::id(), false),
        AccountMeta::new_readonly(sysvar::rent::id(), false),
    ];

    Ok(Instruction {
        program_id: *program_id,
        accounts,
        data,
    })
}

/// Create `DeleteSender` instruction
pub fn delete_sender(
    program_id: &Pubkey,
    reward_manager: &Pubkey,
    manager_account: &Pubkey,
    refunder_account: &Pubkey,
    eth_address: EthereumAddress,
) -> Result<Instruction, ProgramError> {
    let delete_data = Instructions::DeleteSender;
    let data = delete_data.try_to_vec()?;

    let (_, derived_address, _) = find_derived_pair(
        program_id,
        reward_manager,
        [SENDER_SEED_PREFIX.as_ref(), eth_address.as_ref()]
            .concat()
            .as_ref(),
    );

    let accounts = vec![
        AccountMeta::new_readonly(*reward_manager, false),
        AccountMeta::new_readonly(*manager_account, true),
        AccountMeta::new(derived_address, false),
        AccountMeta::new(*refunder_account, false),
        AccountMeta::new_readonly(system_program::id(), false),
    ];

    Ok(Instruction {
        program_id: *program_id,
        accounts,
        data,
    })
}

/// Create `AddSender` instruction
pub fn add_sender<'a, I>(
    program_id: &Pubkey,
    reward_manager: &Pubkey,
    funder: &Pubkey,
    eth_address: EthereumAddress,
    operator: EthereumAddress,
    signers: I,
) -> Result<Instruction, ProgramError>
where
    I: IntoIterator<Item = &'a Pubkey>,
{
    let data = Instructions::AddSender(AddSenderArgs {
        eth_address,
        operator,
    })
    .try_to_vec()?;

    let (reward_manager_authority, derived_address, _) = find_derived_pair(
        program_id,
        reward_manager,
        [SENDER_SEED_PREFIX.as_ref(), eth_address.as_ref()]
            .concat()
            .as_ref(),
    );

    let mut accounts = vec![
        AccountMeta::new_readonly(*reward_manager, false),
        AccountMeta::new_readonly(reward_manager_authority, false),
        AccountMeta::new(*funder, true),
        AccountMeta::new(derived_address, false),
        AccountMeta::new_readonly(sysvar::instructions::id(), false),
        AccountMeta::new_readonly(sysvar::rent::id(), false),
        AccountMeta::new_readonly(system_program::id(), false),
    ];
    let iter = signers
        .into_iter()
        .map(|i| AccountMeta::new_readonly(*i, false));
    accounts.extend(iter);

    Ok(Instruction {
        program_id: *program_id,
        accounts,
        data,
    })
}

/// Create `VerifyTransferSignature` instruction
pub fn verify_transfer_signature(
    program_id: &Pubkey,
    verified_messages: &Pubkey,
    reward_manager: &Pubkey,
    sender: &Pubkey,
) -> Result<Instruction, ProgramError> {
    let data = Instructions::VerifyTransferSignature.try_to_vec()?;

    let accounts = vec![
        AccountMeta::new(*verified_messages, false),
        AccountMeta::new_readonly(*reward_manager, false),
        AccountMeta::new_readonly(*sender, false),
        AccountMeta::new_readonly(sysvar::instructions::id(), false),
    ];

    Ok(Instruction {
        program_id: *program_id,
        accounts,
        data,
    })
}

/// Create `Transfer` instruction
#[allow(clippy::too_many_arguments)]
pub fn transfer(
    program_id: &Pubkey,
    verified_messages: &Pubkey,
    reward_manager: &Pubkey,
    reward_token_source: &Pubkey,
    reward_token_recipient: &Pubkey,
    bot_oracle: &Pubkey,
    payer: &Pubkey,
    amount: u64,
    id: String,
    eth_recipient: [u8; 20],
) -> Result<Instruction, ProgramError> {
    let data = Instructions::Transfer(TransferArgs {
        amount,
        id: id.clone(),
        eth_recipient,
    })
    .try_to_vec()?;

    let (reward_manager_authority, derived_address, _) = find_derived_pair(
        program_id,
        reward_manager,
        [TRANSFER_SEED_PREFIX.as_bytes().as_ref(), id.as_ref()]
            .concat()
            .as_ref(),
    );

    let reward_manager_authority = transfer_account.base.address;
    let transfer_account = transfer_account.derived.address;

    let accounts = vec![
        AccountMeta::new(*verified_messages, false),
        AccountMeta::new_readonly(*reward_manager, false),
        AccountMeta::new_readonly(reward_manager_authority, false),
        AccountMeta::new(*reward_token_source, false),
        AccountMeta::new(*reward_token_recipient, false),
<<<<<<< HEAD
        AccountMeta::new(transfer_account, false),
=======
        AccountMeta::new(derived_address, false),
>>>>>>> 9af06751
        AccountMeta::new_readonly(*bot_oracle, false),
        AccountMeta::new(*payer, true),
        AccountMeta::new_readonly(sysvar::rent::id(), false),
        AccountMeta::new_readonly(spl_token::id(), false),
        AccountMeta::new_readonly(system_program::id(), false),
    ];

    Ok(Instruction {
        program_id: *program_id,
        accounts,
        data,
    })
}<|MERGE_RESOLUTION|>--- conflicted
+++ resolved
@@ -320,20 +320,13 @@
             .as_ref(),
     );
 
-    let reward_manager_authority = transfer_account.base.address;
-    let transfer_account = transfer_account.derived.address;
-
     let accounts = vec![
         AccountMeta::new(*verified_messages, false),
         AccountMeta::new_readonly(*reward_manager, false),
         AccountMeta::new_readonly(reward_manager_authority, false),
         AccountMeta::new(*reward_token_source, false),
         AccountMeta::new(*reward_token_recipient, false),
-<<<<<<< HEAD
-        AccountMeta::new(transfer_account, false),
-=======
         AccountMeta::new(derived_address, false),
->>>>>>> 9af06751
         AccountMeta::new_readonly(*bot_oracle, false),
         AccountMeta::new(*payer, true),
         AccountMeta::new_readonly(sysvar::rent::id(), false),
