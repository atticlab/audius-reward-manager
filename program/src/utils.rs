--- conflicted
+++ resolved
@@ -4,7 +4,7 @@
     error::{to_audius_program_error, AudiusProgramError},
     instruction::TransferArgs,
     processor::SENDER_SEED_PREFIX,
-    state::{SenderAccount, VerifiedMessage, VerifiedMessages},
+    state::{SenderAccount, VerifiedMessage},
 };
 use borsh::BorshDeserialize;
 use solana_program::{
@@ -13,7 +13,7 @@
     instruction::Instruction,
     program::invoke_signed,
     program_error::ProgramError,
-    program_pack::{IsInitialized, Pack},
+    program_pack::IsInitialized,
     pubkey::{Pubkey, PubkeyError},
     rent::Rent,
     secp256k1_program, system_instruction, sysvar,
@@ -357,71 +357,6 @@
     );
 }
 
-<<<<<<< HEAD
-/// Checks that the user signed message with his ethereum private key
-pub fn check_ethereum_sign(
-    instruction_info: &AccountInfo,
-    expected_signer: &EthereumAddress,
-    expected_message: &[u8],
-) -> ProgramResult {
-    let index = sysvar::instructions::load_current_index(&instruction_info.data.borrow());
-
-    // Instruction can't be first in transaction
-    // because must follow after `new_secp256k1_instruction`
-    if index == 0 {
-        return Err(AudiusProgramError::Secp256InstructionMissing.into());
-    }
-
-    // Load previous instruction
-    let instruction = sysvar::instructions::load_instruction_at(
-        (index - 1) as usize,
-        &instruction_info.data.borrow(),
-    )
-    .map_err(to_audius_program_error)?;
-
-    // Check that instruction is `new_secp256k1_instruction`
-    if instruction.program_id != secp256k1_program::id() {
-        return Err(AudiusProgramError::Secp256InstructionMissing.into());
-    }
-
-    let eth_signer = get_signer_from_secp_instruction(instruction.data.clone());
-
-    if eth_signer != *expected_signer {
-        return Err(AudiusProgramError::WrongSigner.into());
-    }
-
-    validate_eth_signature(expected_message, instruction.data)?;
-
-    Ok(())
-}
-
-/// Assert account key
-pub fn assert_account_key(account_info: &AccountInfo, key: &Pubkey) -> ProgramResult {
-    if *account_info.key != *key {
-        Err(ProgramError::InvalidArgument)
-    } else {
-        Ok(())
-    }
-}
-
-/// Assert unique senders & operators
-pub fn assert_unique_senders(messages: Vec<VerifiedMessage>) -> ProgramResult {
-    let mut uniq_senders = HashSet::new();
-    let mut uniq_operators = HashSet::new();
-    let mut messages_iter = messages.into_iter();
-
-    // Check sender collision
-    if !messages_iter.all(move |x| uniq_senders.insert(x.0.address)) {
-        return Err(AudiusProgramError::RepeatedSenders.into());
-    }
-
-    // Check operator collision
-    if !messages_iter.all(move |x| uniq_operators.insert(x.1)) {
-        return Err(AudiusProgramError::OperatorCollision.into());
-    }
-
-    Ok(())
-=======
 /// Create account
 #[allow(clippy::too_many_arguments)]
 pub fn create_account<'a>(
@@ -443,22 +378,86 @@
     invoke_signed(&ix, &[from, to], signers_seeds)
 }
 
+/// Checks that the user signed message with his ethereum private key
+pub fn check_ethereum_sign(
+    instruction_info: &AccountInfo,
+    expected_signer: &EthereumAddress,
+    expected_message: &[u8],
+) -> ProgramResult {
+    let index = sysvar::instructions::load_current_index(&instruction_info.data.borrow());
+
+    // Instruction can't be first in transaction
+    // because must follow after `new_secp256k1_instruction`
+    if index == 0 {
+        return Err(AudiusProgramError::Secp256InstructionMissing.into());
+    }
+
+    // Load previous instruction
+    let instruction = sysvar::instructions::load_instruction_at(
+        (index - 1) as usize,
+        &instruction_info.data.borrow(),
+    )
+    .map_err(to_audius_program_error)?;
+
+    // Check that instruction is `new_secp256k1_instruction`
+    if instruction.program_id != secp256k1_program::id() {
+        return Err(AudiusProgramError::Secp256InstructionMissing.into());
+    }
+
+    let eth_signer = get_signer_from_secp_instruction(instruction.data.clone());
+
+    if eth_signer != *expected_signer {
+        return Err(AudiusProgramError::WrongSigner.into());
+    }
+
+    validate_eth_signature(expected_message, instruction.data)?;
+
+    Ok(())
+}
+
+/// Assert account key
+pub fn assert_account_key(account_info: &AccountInfo, key: &Pubkey) -> ProgramResult {
+    if *account_info.key != *key {
+        Err(ProgramError::InvalidArgument)
+    } else {
+        Ok(())
+    }
+}
+
+/// Assert unique senders & operators
+pub fn assert_unique_senders(messages: Vec<VerifiedMessage>) -> ProgramResult {
+    let mut uniq_senders = HashSet::new();
+    let mut uniq_operators = HashSet::new();
+    let mut messages_iter = messages.into_iter();
+
+    // Check sender collision
+    if !messages_iter.all(move |x| uniq_senders.insert(x.0.address)) {
+        return Err(AudiusProgramError::RepeatedSenders.into());
+    }
+
+    // Check operator collision
+    if !messages_iter.all(move |x| uniq_operators.insert(x.1)) {
+        return Err(AudiusProgramError::OperatorCollision.into());
+    }
+
+    Ok(())
+}
+
 pub fn assert_owner(owner: &Pubkey, account: &AccountInfo) -> ProgramResult {
-    if owner == account.key {
-        return Ok(());
-    }
-
-    return Err(ProgramError::IncorrectProgramId);
+    if owner != account.key {
+        return Err(ProgramError::IncorrectProgramId);
+    }
+
+    Ok(())
 }
 
 pub fn assert_initialized<A>(account: &A) -> ProgramResult
 where
     A: IsInitialized,
 {
-    if account.is_initialized() {
-        return Ok(());
-    }
-
-    return Err(ProgramError::InvalidAccountData);
->>>>>>> dc91945e
+    if !account.is_initialized() {
+        return Err(ProgramError::InvalidAccountData);
+    }
+
+    Ok(())
 }