--- conflicted
+++ resolved
@@ -302,10 +302,8 @@
         //assert_owned_by(reward_manager_info, program_id)?;
         //assert_owned_by(bot_oracle_info, program_id)?;
 
-<<<<<<< HEAD
         let verified_messages =
-            VerifiedMessages::unpack_unchecked(&verified_messages_info.data.borrow())?;
-        assert_initialized(&verified_messages)?;
+            VerifiedMessages::unpack(&verified_messages_info.data.borrow())?;
 
         let reward_manager = RewardManager::try_from_slice(&reward_manager_info.data.borrow())?;
         assert_initialized(&reward_manager)?;
@@ -315,9 +313,6 @@
 
         // Bot oracle reward manager should be correct
         assert_account_key(reward_manager_info, &bot_oracle.reward_manager)?;
-=======
-        let verified_messages = VerifiedMessages::unpack(&verified_messages_info.data.borrow())?;
->>>>>>> 8022978e
 
         let reward_manager = RewardManager::unpack(&reward_manager_info.data.borrow())?;
         // Check signs for minimum required votes
